--- conflicted
+++ resolved
@@ -1,22 +1,5 @@
 from . import unittest, numpy
 from shapely.geometry import Point, box, MultiPolygon
-
-<<<<<<< HEAD
-requirements_ok = True
-
-try:
-    from shapely.vectorized import contains, touches
-except ImportError:
-    requirements_ok = False
-
-if numpy:
-    np = numpy
-else:
-    requirements_ok = False
-
-
-@unittest.skipIf(not requirements_ok, 'requirements not met (numpy and cython)')
-=======
 
 try:
     import numpy as np
@@ -26,7 +9,6 @@
 
 
 @unittest.skipIf(not has_numpy, 'numpy required')
->>>>>>> 7888555a
 class VectorizedContainsTestCase(unittest.TestCase):
     def assertContainsResults(self, geom, x, y):
         from shapely.vectorized import contains
@@ -104,11 +86,7 @@
         self.assertContainsResults(self.construct_torus(), *g.exterior.xy)
 
 
-<<<<<<< HEAD
-@unittest.skipIf(not requirements_ok, 'requirements not met (numpy and cython)')
-=======
 @unittest.skipIf(not has_numpy, 'numpy required')
->>>>>>> 7888555a
 class VectorizedTouchesTestCase(unittest.TestCase):
     def test_touches(self):
         from shapely.vectorized import touches
