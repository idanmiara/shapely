--- conflicted
+++ resolved
@@ -65,11 +65,7 @@
 
 # Handle UTF-8 encoding of certain text files.
 open_kwds = {}
-<<<<<<< HEAD
-if sys.version_info[0] > 3:
-=======
 if sys.version_info >= (3,):
->>>>>>> 5f0db7fd
     open_kwds['encoding'] = 'utf-8'
 
 with open('VERSION.txt', 'w', **open_kwds) as fp:
