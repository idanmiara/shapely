"""Base geometry class and utilities
"""

import sys
<<<<<<< HEAD
from warnings import warn
=======
import warnings
>>>>>>> 986f613a
from binascii import a2b_hex
from ctypes import pointer, c_size_t, c_char_p, c_void_p

from shapely.coords import CoordinateSequence
from shapely.ftools import wraps
from shapely.geos import lgeos, ReadingError
from shapely.impl import DefaultImplementation, delegated

if sys.version_info[0] < 3:
    range = xrange

GEOMETRY_TYPES = [
    'Point',
    'LineString',
    'LinearRing',
    'Polygon',
    'MultiPoint',
    'MultiLineString',
    'MultiPolygon',
    'GeometryCollection'
    ]

def geometry_type_name(g):
    if g is None:
        raise ValueError("Null geometry has no type")
    return GEOMETRY_TYPES[lgeos.GEOSGeomTypeId(g)]

def geom_factory(g, parent=None):
    # Abstract geometry factory for use with topological methods below
    if not g:
        raise ValueError("No Shapely geometry can be created from null value")
    ob = BaseGeometry()
    geom_type = geometry_type_name(g)
    # TODO: check cost of dynamic import by profiling
    mod = __import__(
        'shapely.geometry',
        globals(),
        locals(),
        [geom_type],
        )
    ob.__class__ = getattr(mod, geom_type)
    ob.__geom__ = g
    ob.__p__ = parent
    if lgeos.methods['has_z'](g):
        ob._ndim = 3
    else:
        ob._ndim = 2
    return ob

def geom_from_wkt(data):
<<<<<<< HEAD
    warn("`geom_from_wkt` is deprecated. Use `geos.wkt_reader.read(data)`.",
         DeprecationWarning)
=======
>>>>>>> 986f613a
    if sys.version_info[0] >= 3:
        data = data.encode('ascii')
    geom = lgeos.GEOSGeomFromWKT(c_char_p(data))
    if not geom:
        raise ReadingError(
        "Could not create geometry because of errors while reading input.")
    return geom_factory(geom)

def geom_to_wkt(ob):
    warn("`geom_to_wkt` is deprecated. Use `geos.wkt_writer.write(ob)`.",
         DeprecationWarning)
    if ob is None or ob._geom is None:
        raise ValueError("Null geometry supports no operations")
    return lgeos.GEOSGeomToWKT(ob._geom)

def deserialize_wkb(data):
    geom = lgeos.GEOSGeomFromWKB_buf(c_char_p(data), c_size_t(len(data)))
    if not geom:
        raise ReadingError(
            "Could not create geometry because of errors while reading input.")
    return geom

def geom_from_wkb(data):
    warn("`geom_from_wkb` is deprecated. Use `geos.wkb_reader.read(data)`.",
         DeprecationWarning)
    return geom_factory(deserialize_wkb(data))

def geom_to_wkb(ob):
    warn("`geom_to_wkb` is deprecated. Use `geos.wkb_writer.write(ob)`.",
         DeprecationWarning)
    if ob is None or ob._geom is None:
        raise ValueError("Null geometry supports no operations")
    size = c_size_t()
    return lgeos.GEOSGeomToWKB_buf(c_void_p(ob._geom), pointer(size))

def exceptNull(func):
    """Decorator which helps avoid GEOS operations on null pointers."""
    @wraps(func)
    def wrapper(*args, **kwargs):
        if not args[0]._geom or args[0].is_empty:
            raise ValueError("Null/empty geometry supports no operations")
        return func(*args, **kwargs)
    return wrapper

EMPTY = deserialize_wkb(a2b_hex('010700000000000000'))

class CAP_STYLE(object):
    round = 1
    flat = 2
    square = 3

class JOIN_STYLE(object):
    round = 1
    mitre = 2
    bevel = 3

<<<<<<< HEAD
EMPTY = deserialize_wkb(a2b_hex(b'010700000000000000'))

=======
>>>>>>> 986f613a
class BaseGeometry(object):
    """
    Provides GEOS spatial predicates and topological operations.

    """

    # Attributes
    # ----------
    # __geom__ : c_void_p
    #     Cached ctypes pointer to GEOS geometry. Not to be accessed.
    # _geom : c_void_p
    #     Property by which the GEOS geometry is accessed.
    # __p__ : object
    #     Parent (Shapely) geometry
    # _ctypes_data : object
    #     Cached ctypes data buffer
    # _ndim : int
    #     Number of dimensions (2 or 3, generally)
    # _crs : object
    #     Coordinate reference system. Available for Shapely extensions, but
    #     not implemented here.
    # _owned : bool
    #     True if this object's GEOS geometry is owned by another as in the case
    #     of a multipart geometry member.
    __geom__ = EMPTY
    __p__ = None
    _ctypes_data = None
    _ndim = None
    _crs = None
    _owned = False

    # Backend config
    impl = DefaultImplementation

    @property
    def _is_empty(self):
        return self.__geom__ in [EMPTY, None]

    # a reference to the so/dll proxy to preserve access during clean up
    _lgeos = lgeos

    def empty(self):
        # TODO: defer cleanup to the implementation. We shouldn't be
        # explicitly calling a lgeos method here.
        if not (self._owned or self._is_empty):
            try:
                self._lgeos.GEOSGeom_destroy(self.__geom__)
            except AttributeError:
                pass # _lgeos might be empty on shutdown
        self.__geom__ = EMPTY

    def __del__(self):
        self.empty()
        self.__geom__ = None
        self.__p__ = None

    def __str__(self):
        return self.wkt

    # To support pickling
    def __reduce__(self):
        return (self.__class__, (), self.wkb)

    def __setstate__(self, state):
        self.empty()
        self.__geom__ = deserialize_wkb(state)
        if lgeos.methods['has_z'](self.__geom__):
            self._ndim = 3
        else:
            self._ndim = 2

    # The _geom property
    def _get_geom(self):
        return self.__geom__
    def _set_geom(self, val):
        self.empty()
        self.__geom__ = val
    _geom = property(_get_geom, _set_geom)

    # Operators
    # ---------

    def __and__(self, other):
        return self.intersection(other)

    def __or__(self, other):
        return self.union(other)

    def __sub__(self, other):
        return self.difference(other)

    def __xor__(self, other):
        return self.symmetric_difference(other)

    # Array and ctypes interfaces
    # ---------------------------

    @property
    def ctypes(self):
        """Return ctypes buffer"""
        raise NotImplementedError

    @property
    def array_interface_base(self):
        if sys.byteorder == 'little':
            typestr = '<f8'
        elif sys.byteorder == 'big':
            typestr = '>f8'
        else:
            raise ValueError(
                  "Unsupported byteorder: neither little nor big-endian")
        return {
            'version': 3,
            'typestr': typestr,
            'data': self.ctypes,
            }

    @property
    def __array_interface__(self):
        """Provide the Numpy array protocol."""
        raise NotImplementedError

    # Coordinate access
    # -----------------

    def _get_coords(self):
        """Access to geometry's coordinates (CoordinateSequence)"""
        if self.is_empty:
            return []
        return CoordinateSequence(self)

    def _set_coords(self, ob):
        raise NotImplementedError(
            "set_coords must be provided by derived classes")

    coords = property(_get_coords, _set_coords)

    @property
    def xy(self):
        """Separate arrays of X and Y coordinate values"""
        raise NotImplementedError

    # Python feature protocol

    @property
    def __geo_interface__(self):
        """Dictionary representation of the geometry"""
        raise NotImplementedError

    # Type of geometry and its representations
    # ----------------------------------------

    def geometryType(self):
        return geometry_type_name(self._geom)

    @property
    def type(self):
        return self.geometryType()

    def to_wkb(self):
        warn("`to_wkb` is deprecated. Use the `wkb` property.",
             DeprecationWarning)
        return geom_to_wkb(self)

    def to_wkt(self):
        warn("`to_wkt` is deprecated. Use the `wkt` property.",
             DeprecationWarning)
        return geom_to_wkt(self)

    @property
    def wkt(self):
        """WKT representation of the geometry"""
        return lgeos.wkt_writer.write(self)

    @property
    def wkb(self):
        """WKB representation of the geometry"""
        return lgeos.wkb_writer.write(self)

    @property
    def wkb_hex(self):
        """WKB hex representation of the geometry"""
        return lgeos.wkb_writer.write_hex(self)

    geom_type = property(geometryType,
        doc="""Name of the geometry's type, such as 'Point'"""
        )

    # Real-valued properties and methods
    # ----------------------------------

    @property
    def area(self):
        """Unitless area of the geometry (float)"""
        return self.impl['area'](self)

    def distance(self, other):
        """Unitless distance to other geometry (float)"""
        return self.impl['distance'](self, other)

    @property
    def length(self):
        """Unitless length of the geometry (float)"""
        return self.impl['length'](self)

    # Topological properties
    # ----------------------

    @property
    def boundary(self):
        """Returns a lower dimension geometry that bounds the object

        The boundary of a polygon is a line, the boundary of a line is a
        collection of points. The boundary of a point is an empty (null)
        collection.
        """
        return geom_factory(self.impl['boundary'](self))

    @property
    def bounds(self):
        """Returns minimum bounding region (minx, miny, maxx, maxy)"""
        if self.is_empty:
            return ()
        else:
            return self.impl['bounds'](self)

    @property
    def centroid(self):
        """Returns the geometric center of the object"""
        return geom_factory(self.impl['centroid'](self))

    @delegated
    def representative_point(self):
        """Returns a point guaranteed to be within the object, cheaply."""
        return geom_factory(self.impl['representative_point'](self))

    @property
    def convex_hull(self):
        """Imagine an elastic band stretched around the geometry: that's a
        convex hull, more or less

        The convex hull of a three member multipoint, for example, is a
        triangular polygon.
        """
        return geom_factory(self.impl['convex_hull'](self))

    @property
    def envelope(self):
        """A figure that envelopes the geometry"""
        return geom_factory(self.impl['envelope'](self))

    def buffer(self, distance, resolution=16, quadsegs=None,
               cap_style=CAP_STYLE.round, join_style=JOIN_STYLE.round,
               mitre_limit=0):
        """Returns a geometry with an envelope at a distance from the object's
        envelope

        A negative distance has a "shrink" effect. A zero distance may be used
        to "tidy" a polygon. The resolution of the buffer around each vertex of
        the object increases by increasing the resolution keyword parameter
        or second positional parameter. Note: the use of a `quadsegs` parameter
        is deprecated and will be gone from the next major release.

        The styles of caps are: CAP_STYLE.round (1), CAP_STYLE.flat (2), and
        CAP_STYLE.square (3).

        The styles of joins between offset segments are: JOIN_STYLE.round (1),
        JOIN_STYLE.mitre (2), and JOIN_STYLE.bevel (3).

        The mitre limit ratio is used for very sharp corners. The mitre ratio
        is the ratio of the distance from the corner to the end of the mitred
        offset corner. When two line segments meet at a sharp angle, a miter
        join will extend the original geometry. To prevent unreasonable
        geometry, the mitre limit allows controlling the maximum length of the
        join corner. Corners with a ratio which exceed the limit will be
        beveled.

        Example:

          >>> from shapely.wkt import loads
          >>> g = loads('POINT (0.0 0.0)')
          >>> g.buffer(1.0).area        # 16-gon approx of a unit radius circle
          3.1365484905459389
          >>> g.buffer(1.0, 128).area   # 128-gon approximation
          3.1415138011443009
          >>> g.buffer(1.0, 3).area     # triangle approximation
          3.0
          >>> list(g.buffer(1.0, cap_style='square').exterior.coords)
          [(1.0, 1.0), (1.0, -1.0), (-1.0, -1.0), (-1.0, 1.0), (1.0, 1.0)]
          >>> g.buffer(1.0, cap_style='square').area
          4.0
        """

        if quadsegs is not None:
            warn(
                "The `quadsegs` argument is deprecated. Use `resolution`.",
                DeprecationWarning)
            res = quadsegs
        else:
            res = resolution

        if cap_style == CAP_STYLE.round and join_style == JOIN_STYLE.round:
            return geom_factory(self.impl['buffer'](self, distance, res))

        if 'buffer_with_style' not in self.impl:
            raise NotImplementedError("Styled buffering not available for "
                                      "GEOS versions < 3.2.")

        return geom_factory(self.impl['buffer_with_style'](self, distance, res,
                                                           cap_style,
                                                           join_style,
                                                           mitre_limit))

    @delegated
    def simplify(self, tolerance, preserve_topology=True):
        """Returns a simplified geometry produced by the Douglas-Puecker
        algorithm

        Coordinates of the simplified geometry will be no more than the
        tolerance distance from the original. Unless the topology preserving
        option is used, the algorithm may produce self-intersecting or
        otherwise invalid geometries.
        """
        if preserve_topology:
            op = self.impl['topology_preserve_simplify']
        else:
            op = self.impl['simplify']
        return geom_factory(op(self, tolerance))

    # Binary operations
    # -----------------

    def difference(self, other):
        """Returns the difference of the geometries"""
        return geom_factory(self.impl['difference'](self, other))

    def intersection(self, other):
        """Returns the intersection of the geometries"""
        return geom_factory(self.impl['intersection'](self, other))

    def symmetric_difference(self, other):
        """Returns the symmetric difference of the geometries
        (Shapely geometry)"""
        return geom_factory(self.impl['symmetric_difference'](self, other))

    def union(self, other):
        """Returns the union of the geometries (Shapely geometry)"""
        return geom_factory(self.impl['union'](self, other))

    # Unary predicates
    # ----------------

    @property
    def has_z(self):
        """True if the geometry's coordinate sequence(s) have z values (are
        3-dimensional)"""
        return bool(self.impl['has_z'](self))

    @property
    def is_empty(self):
        """True if the set of points in this geometry is empty, else False"""
        return (self._geom is None) or bool(self.impl['is_empty'](self))

    @property
    def is_ring(self):
        """True if the geometry is a closed ring, else False"""
        return bool(self.impl['is_ring'](self))

    @property
    def is_simple(self):
        """True if the geometry is simple, meaning that any self-intersections
        are only at boundary points, else False"""
        return bool(self.impl['is_simple'](self))

    @property
    def is_valid(self):
        """True if the geometry is valid (definition depends on sub-class),
        else False"""
        return bool(self.impl['is_valid'](self))

    # Binary predicates
    # -----------------

    def relate(self, other):
        """Returns the DE-9IM intersection matrix for the two geometries
        (string)"""
        return self.impl['relate'](self, other)

    def contains(self, other):
        """Returns True if the geometry contains the other, else False"""
        return bool(self.impl['contains'](self, other))

    def crosses(self, other):
        """Returns True if the geometries cross, else False"""
        return bool(self.impl['crosses'](self, other))

    def disjoint(self, other):
        """Returns True if geometries are disjoint, else False"""
        return bool(self.impl['disjoint'](self, other))

    def equals(self, other):
        """Returns True if geometries are equal, else False"""
        return bool(self.impl['equals'](self, other))

    def intersects(self, other):
        """Returns True if geometries intersect, else False"""
        return bool(self.impl['intersects'](self, other))

    def overlaps(self, other):
        """Returns True if geometries overlap, else False"""
        return bool(self.impl['overlaps'](self, other))

    def touches(self, other):
        """Returns True if geometries touch, else False"""
        return bool(self.impl['touches'](self, other))

    def within(self, other):
        """Returns True if geometry is within the other, else False"""
        return bool(self.impl['within'](self, other))

    def equals_exact(self, other, tolerance):
        """Returns True if geometries are equal to within a specified
        tolerance"""
        # return BinaryPredicateOp('equals_exact', self)(other, tolerance)
        return bool(self.impl['equals_exact'](self, other, tolerance))

    def almost_equals(self, other, decimal=6):
        """Returns True if geometries are equal at all coordinates to a
        specified decimal place"""
        return self.equals_exact(other, 0.5 * 10**(-decimal))

    # Linear referencing
    # ------------------

    @delegated
    def project(self, other, normalized=False):
        """Returns the distance along this geometry to a point nearest the
        specified point

        If the normalized arg is True, return the distance normalized to the
        length of the linear geometry.
        """
        if normalized:
            op = self.impl['project_normalized']
        else:
            op = self.impl['project']
        return op(self, other)

    @delegated
    def interpolate(self, distance, normalized=False):
        """Return a point at the specified distance along a linear geometry

        If the normalized arg is True, the distance will be interpreted as a
        fraction of the geometry's length.
        """
        if normalized:
            op = self.impl['interpolate_normalized']
        else:
            op = self.impl['interpolate']
        return geom_factory(op(self, distance))


class BaseMultipartGeometry(BaseGeometry):

    def shape_factory(self, *args):
        # Factory for part instances, usually a geometry class
        raise NotImplementedError("To be implemented by derived classes")

    @property
    def ctypes(self):
        raise NotImplementedError(
        "Multi-part geometries have no ctypes representations")

    @property
    def __array_interface__(self):
        """Provide the Numpy array protocol."""
        raise NotImplementedError(
        "Multi-part geometries do not themselves provide the array interface")

    def _get_coords(self):
        raise NotImplementedError(
        "Sub-geometries may have coordinate sequences, but collections do not")

    def _set_coords(self, ob):
        raise NotImplementedError(
        "Sub-geometries may have coordinate sequences, but collections do not")

    @property
    def coords(self):
        raise NotImplementedError(
        "Multi-part geometries do not provide a coordinate sequence")

    @property
    def geoms(self):
        if self.is_empty:
            return []
        return GeometrySequence(self, self.shape_factory)

    def __iter__(self):
        if not self.is_empty:
            return iter(self.geoms)
        else:
            return iter([])

    def __len__(self):
        if not self.is_empty:
            return len(self.geoms)
        else:
            return 0

    def __getitem__(self, index):
        if not self.is_empty:
            return self.geoms[index]
        else:
            return ()[index]


class GeometrySequence(object):
    """
    Iterative access to members of a homogeneous multipart geometry.
    """

    # Attributes
    # ----------
    # _factory : callable
    #     Returns instances of Shapely geometries
    # _geom : c_void_p
    #     Ctypes pointer to the parent's GEOS geometry
    # _ndim : int
    #     Number of dimensions (2 or 3, generally)
    # __p__ : object
    #     Parent (Shapely) geometry
    shape_factory = None
    _geom = None
    __p__ = None
    _ndim = None

    def __init__(self, parent, type):
        self.shape_factory = type
        self.__p__ = parent

    def _update(self):
        self._geom = self.__p__._geom
        self._ndim = self.__p__._ndim

    def _get_geom_item(self, i):
        g = self.shape_factory()
        g._owned = True
        g._geom = lgeos.GEOSGetGeometryN(self._geom, i)
        g._ndim = self._ndim
        g.__p__ = self
        return g

    def __iter__(self):
        self._update()
        for i in range(self.__len__()):
            yield self._get_geom_item(i)

    def __len__(self):
        self._update()
        return lgeos.GEOSGetNumGeometries(self._geom)

    def __getitem__(self, key):
        self._update()
        m = self.__len__()
        if isinstance(key, int):
            if key + m < 0 or key >= m:
                raise IndexError("index out of range")
            if key < 0:
                i = m + key
            else:
                i = key
            return self._get_geom_item(i)
        elif isinstance(key, slice):
            if type(self) == HeterogeneousGeometrySequence:
                raise TypeError(
                    "Heterogenous geometry collections are not sliceable")
            res = []
            start, stop, stride = key.indices(m)
            for i in range(start, stop, stride):
                res.append(self._get_geom_item(i))
            return type(self.__p__)(res or None)
        else:
            raise TypeError("key must be an index or slice")

    @property
    def _longest(self):
        max = 0
        for g in iter(self):
            l = len(g.coords)
            if l > max:
                max = l


class HeterogeneousGeometrySequence(GeometrySequence):
    """
    Iterative access to a heterogeneous sequence of geometries.
    """

    def __init__(self, parent):
        super(HeterogeneousGeometrySequence, self).__init__(parent, None)

    def _get_geom_item(self, i):
        sub = lgeos.GEOSGetGeometryN(self._geom, i)
        g = geom_factory(sub, parent=self)
        g._owned = True
        return g

# Test runner
def _test():
    import doctest
    doctest.testmod()

if __name__ == "__main__":
    _test()<|MERGE_RESOLUTION|>--- conflicted
+++ resolved
@@ -2,11 +2,7 @@
 """
 
 import sys
-<<<<<<< HEAD
 from warnings import warn
-=======
-import warnings
->>>>>>> 986f613a
 from binascii import a2b_hex
 from ctypes import pointer, c_size_t, c_char_p, c_void_p
 
@@ -26,13 +22,15 @@
     'MultiPoint',
     'MultiLineString',
     'MultiPolygon',
-    'GeometryCollection'
-    ]
+    'GeometryCollection',
+]
+
 
 def geometry_type_name(g):
     if g is None:
         raise ValueError("Null geometry has no type")
     return GEOMETRY_TYPES[lgeos.GEOSGeomTypeId(g)]
+
 
 def geom_factory(g, parent=None):
     # Abstract geometry factory for use with topological methods below
@@ -56,19 +54,18 @@
         ob._ndim = 2
     return ob
 
+
 def geom_from_wkt(data):
-<<<<<<< HEAD
     warn("`geom_from_wkt` is deprecated. Use `geos.wkt_reader.read(data)`.",
          DeprecationWarning)
-=======
->>>>>>> 986f613a
     if sys.version_info[0] >= 3:
         data = data.encode('ascii')
     geom = lgeos.GEOSGeomFromWKT(c_char_p(data))
     if not geom:
         raise ReadingError(
-        "Could not create geometry because of errors while reading input.")
+            "Could not create geometry because of errors while reading input.")
     return geom_factory(geom)
+
 
 def geom_to_wkt(ob):
     warn("`geom_to_wkt` is deprecated. Use `geos.wkt_writer.write(ob)`.",
@@ -77,6 +74,7 @@
         raise ValueError("Null geometry supports no operations")
     return lgeos.GEOSGeomToWKT(ob._geom)
 
+
 def deserialize_wkb(data):
     geom = lgeos.GEOSGeomFromWKB_buf(c_char_p(data), c_size_t(len(data)))
     if not geom:
@@ -84,10 +82,12 @@
             "Could not create geometry because of errors while reading input.")
     return geom
 
+
 def geom_from_wkb(data):
     warn("`geom_from_wkb` is deprecated. Use `geos.wkb_reader.read(data)`.",
          DeprecationWarning)
     return geom_factory(deserialize_wkb(data))
+
 
 def geom_to_wkb(ob):
     warn("`geom_to_wkb` is deprecated. Use `geos.wkb_writer.write(ob)`.",
@@ -96,6 +96,7 @@
         raise ValueError("Null geometry supports no operations")
     size = c_size_t()
     return lgeos.GEOSGeomToWKB_buf(c_void_p(ob._geom), pointer(size))
+
 
 def exceptNull(func):
     """Decorator which helps avoid GEOS operations on null pointers."""
@@ -106,23 +107,21 @@
         return func(*args, **kwargs)
     return wrapper
 
-EMPTY = deserialize_wkb(a2b_hex('010700000000000000'))
 
 class CAP_STYLE(object):
     round = 1
     flat = 2
     square = 3
 
+
 class JOIN_STYLE(object):
     round = 1
     mitre = 2
     bevel = 3
 
-<<<<<<< HEAD
 EMPTY = deserialize_wkb(a2b_hex(b'010700000000000000'))
 
-=======
->>>>>>> 986f613a
+
 class BaseGeometry(object):
     """
     Provides GEOS spatial predicates and topological operations.
@@ -145,8 +144,8 @@
     #     Coordinate reference system. Available for Shapely extensions, but
     #     not implemented here.
     # _owned : bool
-    #     True if this object's GEOS geometry is owned by another as in the case
-    #     of a multipart geometry member.
+    #     True if this object's GEOS geometry is owned by another as in the
+    #     case of a multipart geometry member.
     __geom__ = EMPTY
     __p__ = None
     _ctypes_data = None
@@ -171,7 +170,7 @@
             try:
                 self._lgeos.GEOSGeom_destroy(self.__geom__)
             except AttributeError:
-                pass # _lgeos might be empty on shutdown
+                pass  # _lgeos might be empty on shutdown
         self.__geom__ = EMPTY
 
     def __del__(self):
@@ -194,13 +193,14 @@
         else:
             self._ndim = 2
 
-    # The _geom property
-    def _get_geom(self):
+    @property
+    def _geom(self):
         return self.__geom__
-    def _set_geom(self, val):
+
+    @_geom.setter
+    def _geom(self, val):
         self.empty()
         self.__geom__ = val
-    _geom = property(_get_geom, _set_geom)
 
     # Operators
     # ---------
@@ -233,7 +233,7 @@
             typestr = '>f8'
         else:
             raise ValueError(
-                  "Unsupported byteorder: neither little nor big-endian")
+                "Unsupported byteorder: neither little nor big-endian")
         return {
             'version': 3,
             'typestr': typestr,
@@ -307,9 +307,10 @@
         """WKB hex representation of the geometry"""
         return lgeos.wkb_writer.write_hex(self)
 
-    geom_type = property(geometryType,
-        doc="""Name of the geometry's type, such as 'Point'"""
-        )
+    @property
+    def geom_type(self):
+        """Name of the geometry's type, such as 'Point'"""
+        return self.geometryType()
 
     # Real-valued properties and methods
     # ----------------------------------
@@ -594,26 +595,26 @@
     @property
     def ctypes(self):
         raise NotImplementedError(
-        "Multi-part geometries have no ctypes representations")
+            "Multi-part geometries have no ctypes representations")
 
     @property
     def __array_interface__(self):
         """Provide the Numpy array protocol."""
-        raise NotImplementedError(
-        "Multi-part geometries do not themselves provide the array interface")
+        raise NotImplementedError("Multi-part geometries do not themselves "
+                                  "provide the array interface")
 
     def _get_coords(self):
-        raise NotImplementedError(
-        "Sub-geometries may have coordinate sequences, but collections do not")
+        raise NotImplementedError("Sub-geometries may have coordinate "
+                                  "sequences, but collections do not")
 
     def _set_coords(self, ob):
-        raise NotImplementedError(
-        "Sub-geometries may have coordinate sequences, but collections do not")
+        raise NotImplementedError("Sub-geometries may have coordinate "
+                                  "sequences, but collections do not")
 
     @property
     def coords(self):
         raise NotImplementedError(
-        "Multi-part geometries do not provide a coordinate sequence")
+            "Multi-part geometries do not provide a coordinate sequence")
 
     @property
     def geoms(self):
@@ -731,8 +732,9 @@
         g._owned = True
         return g
 
-# Test runner
+
 def _test():
+    """Test runner"""
     import doctest
     doctest.testmod()
 
