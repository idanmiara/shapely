--- conflicted
+++ resolved
@@ -123,6 +123,9 @@
 
     if geos_version >= (3, 2, 0):
 
+        lgeos.GEOSBufferWithStyle.restype = c_void_p
+        lgeos.GEOSBufferWithStyle.argtypes = [c_void_p, c_double, c_int, c_int, c_int, c_double]
+
         lgeos.GEOSSingleSidedBuffer.restype = c_void_p
         lgeos.GEOSSingleSidedBuffer.argtypes = [c_void_p, c_double, c_int, c_int, c_double, c_int]
 
@@ -166,18 +169,8 @@
     lgeos.GEOSIntersection.restype = c_void_p
     lgeos.GEOSIntersection.argtypes = [c_void_p, c_void_p]
 
-<<<<<<< HEAD
     lgeos.GEOSConvexHull.restype = c_void_p
     lgeos.GEOSConvexHull.argtypes = [c_void_p]
-=======
-    lgeos.GEOSBufferWithStyle.restype = ctypes.c_void_p
-    lgeos.GEOSBufferWithStyle.argtypes = [ctypes.c_void_p, ctypes.c_double,
-                                          ctypes.c_int, ctypes.c_int,
-                                          ctypes.c_int, ctypes.c_double]
-
-    lgeos.GEOSSimplify.restype = ctypes.c_void_p
-    lgeos.GEOSSimplify.argtypes = [ctypes.c_void_p, ctypes.c_double]
->>>>>>> 7cfa9334
 
     lgeos.GEOSDifference.restype = c_void_p
     lgeos.GEOSDifference.argtypes = [c_void_p, c_void_p]
@@ -209,6 +202,10 @@
     lgeos.GEOSPolygonize.restype = c_void_p
     lgeos.GEOSPolygonize.argtypes = [c_void_p, c_uint]
 
+    if geos_version >= (3, 3, 0):
+        lgeos.GEOSPolygonize_full.restype = c_void_p
+        lgeos.GEOSPolygonize_full.argtypes = [c_void_p, c_void_p, c_void_p, c_void_p]
+
     lgeos.GEOSLineMerge.restype = c_void_p
     lgeos.GEOSLineMerge.argtypes = [c_void_p]
 
@@ -386,7 +383,6 @@
     lgeos.GEOSWKTWriter_write.restype = allocated_c_char_p
     lgeos.GEOSWKTWriter_write.argtypes = [c_void_p, c_void_p]
 
-<<<<<<< HEAD
     if geos_version >= (3, 3, 0):
 
         lgeos.GEOSWKTWriter_setTrim.restype = None
@@ -456,44 +452,4 @@
         '''
 
         lgeos.GEOSFree.restype = None
-        lgeos.GEOSFree.argtypes = [c_void_p]
-=======
-        lgeos.GEOSisValidReason.restype = allocated_c_char_p
-        lgeos.GEOSisValidReason.argtypes = [ctypes.c_void_p]
-
-    # Other, GEOS C API 1.5.0+
-    if geosVersion >= (1, 5, 0):
-        lgeos.GEOSUnionCascaded.restype = ctypes.c_void_p
-        lgeos.GEOSUnionCascaded.argtypes = [ctypes.c_void_p]
-
-    # 1.6.0
-    if geosVersion >= (1, 6, 0):
-        # Linear referencing features aren't found in versions 1.5,
-        # but not in all libs versioned 1.6.0 either!
-        if hasattr(lgeos, 'GEOSProject'):
-            lgeos.GEOSSingleSidedBuffer.restype = ctypes.c_void_p
-            lgeos.GEOSSingleSidedBuffer.argtypes = [ctypes.c_void_p, ctypes.c_double, ctypes.c_int, ctypes.c_int, ctypes.c_double, ctypes.c_int]
-
-            lgeos.GEOSProject.restype = ctypes.c_double
-            lgeos.GEOSProject.argtypes = [ctypes.c_void_p, ctypes.c_void_p]
-
-            lgeos.GEOSProjectNormalized.restype = ctypes.c_double
-            lgeos.GEOSProjectNormalized.argtypes = [ctypes.c_void_p,
-                                                    ctypes.c_void_p]
-
-            lgeos.GEOSInterpolate.restype = ctypes.c_void_p
-            lgeos.GEOSInterpolate.argtypes = [ctypes.c_void_p,
-                                              ctypes.c_double]
-
-            lgeos.GEOSInterpolateNormalized.restype = ctypes.c_void_p
-            lgeos.GEOSInterpolateNormalized.argtypes = [ctypes.c_void_p,
-                                                        ctypes.c_double]
-
-    # TODO: Find out what version of geos_c came with geos 3.3.0
-    if geosVersion >= (1, 6, 3):
-        lgeos.GEOSUnaryUnion.restype = ctypes.c_void_p
-        lgeos.GEOSUnaryUnion.argtypes = [ctypes.c_void_p]
-    
-        lgeos.GEOSPolygonize_full.restype = ctypes.c_void_p
-        lgeos.GEOSPolygonize_full.argtypes = [ctypes.c_void_p, ctypes.c_void_p, ctypes.c_void_p, ctypes.c_void_p]
->>>>>>> 7cfa9334
+        lgeos.GEOSFree.argtypes = [c_void_p]