--- conflicted
+++ resolved
@@ -4,7 +4,7 @@
 '''
 
 from ctypes import CFUNCTYPE, POINTER, c_void_p, c_char_p, \
-    c_size_t, c_byte, c_char, c_uint, c_int, c_double
+    c_size_t, c_byte, c_char, c_uint, c_int, c_double, py_object
 
 # Derived pointer types
 c_size_t_p = POINTER(c_size_t)
@@ -383,7 +383,6 @@
     lgeos.GEOSWKTWriter_write.restype = allocated_c_char_p
     lgeos.GEOSWKTWriter_write.argtypes = [c_void_p, c_void_p]
 
-<<<<<<< HEAD
     if geos_version >= (3, 3, 0):
 
         lgeos.GEOSWKTWriter_setTrim.restype = None
@@ -454,61 +453,21 @@
 
         lgeos.GEOSFree.restype = None
         lgeos.GEOSFree.argtypes = [c_void_p]
-=======
-        lgeos.GEOSisValidReason.restype = allocated_c_char_p
-        lgeos.GEOSisValidReason.argtypes = [ctypes.c_void_p]
-
-    # Other, GEOS C API 1.5.0+
-    if geosVersion >= (1, 5, 0):
-        lgeos.GEOSUnionCascaded.restype = ctypes.c_void_p
-        lgeos.GEOSUnionCascaded.argtypes = [ctypes.c_void_p]
-
-    # 1.6.0
-    if geosVersion >= (1, 6, 0):
-        # Linear referencing features aren't found in versions 1.5,
-        # but not in all libs versioned 1.6.0 either!
-        if hasattr(lgeos, 'GEOSProject'):
-            lgeos.GEOSSingleSidedBuffer.restype = ctypes.c_void_p
-            lgeos.GEOSSingleSidedBuffer.argtypes = [ctypes.c_void_p, ctypes.c_double, ctypes.c_int, ctypes.c_int, ctypes.c_double, ctypes.c_int]
-
-            lgeos.GEOSProject.restype = ctypes.c_double
-            lgeos.GEOSProject.argtypes = [ctypes.c_void_p, ctypes.c_void_p]
-
-            lgeos.GEOSProjectNormalized.restype = ctypes.c_double
-            lgeos.GEOSProjectNormalized.argtypes = [ctypes.c_void_p,
-                                                    ctypes.c_void_p]
-
-            lgeos.GEOSInterpolate.restype = ctypes.c_void_p
-            lgeos.GEOSInterpolate.argtypes = [ctypes.c_void_p,
-                                              ctypes.c_double]
-
-            lgeos.GEOSInterpolateNormalized.restype = ctypes.c_void_p
-            lgeos.GEOSInterpolateNormalized.argtypes = [ctypes.c_void_p,
-                                                        ctypes.c_double]
-
-    # TODO: Find out what version of geos_c came with geos 3.3.0
-    if geosVersion >= (1, 6, 3):
-        lgeos.GEOSUnaryUnion.restype = ctypes.c_void_p
-        lgeos.GEOSUnaryUnion.argtypes = [ctypes.c_void_p]
     
-        lgeos.GEOSPolygonize_full.restype = ctypes.c_void_p
-        lgeos.GEOSPolygonize_full.argtypes = [ctypes.c_void_p, ctypes.c_void_p, ctypes.c_void_p, ctypes.c_void_p]
-
-    if geosVersion >= (1, 8, 2):
-        lgeos.GEOSQueryCallback = ctypes.CFUNCTYPE(None, ctypes.c_void_p, ctypes.c_void_p)
-
-        lgeos.GEOSSTRtree_query.argtypes = [ctypes.c_void_p, ctypes.c_void_p, lgeos.GEOSQueryCallback, ctypes.py_object]
+    if geos_version >= (3, 4, 2):
+        lgeos.GEOSQueryCallback = CFUNCTYPE(None, c_void_p, c_void_p)
+
+        lgeos.GEOSSTRtree_query.argtypes = [c_void_p, c_void_p, lgeos.GEOSQueryCallback, py_object]
         lgeos.GEOSSTRtree_query.restype = None
 
-        lgeos.GEOSSTRtree_create.argtypes = [ctypes.c_int]
-        lgeos.GEOSSTRtree_create.restype = ctypes.c_void_p
-
-        lgeos.GEOSSTRtree_insert.argtypes = [ctypes.c_void_p, ctypes.c_void_p, ctypes.py_object]
+        lgeos.GEOSSTRtree_create.argtypes = [c_int]
+        lgeos.GEOSSTRtree_create.restype = c_void_p
+
+        lgeos.GEOSSTRtree_insert.argtypes = [c_void_p, c_void_p, py_object]
         lgeos.GEOSSTRtree_insert.restype = None
 
-        lgeos.GEOSSTRtree_remove.argtypes = [ctypes.c_void_p, ctypes.c_void_p, ctypes.py_object]
+        lgeos.GEOSSTRtree_remove.argtypes = [c_void_p, c_void_p, py_object]
         lgeos.GEOSSTRtree_remove.restype = None
 
-        lgeos.GEOSSTRtree_destroy.argtypes = [ctypes.c_void_p]
+        lgeos.GEOSSTRtree_destroy.argtypes = [c_void_p]
         lgeos.GEOSSTRtree_destroy.restype = None
->>>>>>> e58781d1
